--- conflicted
+++ resolved
@@ -4,6 +4,7 @@
 import static org.opendatakit.briefcase.ui.MessageStrings.DIR_INSIDE_ODK_DEVICE_DIRECTORY;
 import static org.opendatakit.briefcase.ui.MessageStrings.DIR_NOT_DIRECTORY;
 import static org.opendatakit.briefcase.ui.MessageStrings.DIR_NOT_EXIST;
+import static org.opendatakit.briefcase.ui.MessageStrings.INVALID_DATE_RANGE_MESSAGE;
 import static org.opendatakit.briefcase.ui.StorageLocation.isUnderBriefcaseFolder;
 import static org.opendatakit.briefcase.util.FileSystemUtils.isUnderODKFolder;
 
@@ -22,7 +23,6 @@
 import java.util.function.Consumer;
 import java.util.function.Function;
 import org.opendatakit.briefcase.model.BriefcasePreferences;
-import org.opendatakit.briefcase.ui.MessageStrings;
 
 public class ExportConfiguration {
   private static final String EXPORT_DIR = "exportDir";
@@ -175,12 +175,7 @@
     if (!startDate.isPresent() && endDate.isPresent())
       errors.add("Missing date range start definition");
     if (!isDateRangeValid())
-<<<<<<< HEAD
-      errors.add("Invalid date range: \"From\" date must be before \"To\" date.");
-
-=======
-      errors.add(MessageStrings.INVALID_DATE_RANGE_MESSAGE);
->>>>>>> f113fa19
+      errors.add(INVALID_DATE_RANGE_MESSAGE);
     return errors;
   }
 
@@ -204,7 +199,7 @@
     if (!startDate.isPresent() && endDate.isPresent())
       errors.add("Missing date range start definition");
     if (!isDateRangeValid())
-      errors.add("Invalid date range: \"From\" date must be before \"To\" date.");
+      errors.add(INVALID_DATE_RANGE_MESSAGE);
 
     return errors;
   }
