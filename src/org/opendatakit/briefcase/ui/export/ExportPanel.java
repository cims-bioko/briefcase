--- conflicted
+++ resolved
@@ -43,7 +43,7 @@
 
   private final TerminationFuture terminationFuture;
   private final ExportForms forms;
-  final ExportPanelForm form;
+  private final ExportPanelForm form;
 
   public ExportPanel(TerminationFuture terminationFuture, ExportForms forms, ExportPanelForm form, BriefcasePreferences preferences) {
     this.terminationFuture = terminationFuture;
@@ -51,34 +51,21 @@
     this.form = form;
     AnnotationProcessor.process(this);// if not using AOP
 
-<<<<<<< HEAD
-=======
-    ExportConfiguration defaultConfiguration = ExportConfiguration.load(preferences);
-    ConfigurationPanel confPanel = ConfigurationPanel.from(defaultConfiguration, false);
+    form.getConfPanel().onChange(() ->
+        forms.updateDefaultConfiguration(form.getConfPanel().getConfiguration())
+    );
 
-    forms = ExportForms.load(defaultConfiguration, getFormsFromStorage(), preferences);
-
-    confPanel.onChange(() -> {
-      forms.updateDefaultConfiguration(confPanel.getConfiguration());
-    });
-
->>>>>>> 37810301
     forms.onSuccessfulExport((String formId, LocalDateTime exportDateTime) ->
         preferences.put(ExportForms.buildExportDateTimePrefix(formId), exportDateTime.format(ISO_DATE_TIME))
     );
 
     form.onChange(() -> {
-<<<<<<< HEAD
-      if (form.getConfPanel().isValid())
-        preferences.putAll(form.getConfPanel().getConfiguration().asMap());
-=======
       // Clean all default conf keys
       preferences.removeAll(ExportConfiguration.keys());
 
       // Put default conf
-      if (confPanel.isValid())
-        preferences.putAll(confPanel.getConfiguration().asMap());
->>>>>>> 37810301
+      if (form.getConfPanel().isValid())
+        preferences.putAll(form.getConfPanel().getConfiguration().asMap());
 
       // Clean all custom conf keys
       forms.forEach(formId ->
@@ -104,11 +91,7 @@
 
 
     form.onExport(() -> new Thread(() -> {
-<<<<<<< HEAD
-      List<String> errors = export(form.getConfPanel().getConfiguration());
-=======
       List<String> errors = export();
->>>>>>> 37810301
       if (!errors.isEmpty()) {
         String message = String.format(
             "%s\n\n%s", "We have found some errors while performing the requested export actions:",
@@ -120,9 +103,16 @@
   }
 
   public static ExportPanel from(TerminationFuture terminationFuture, BriefcasePreferences preferences) {
-    ExportForms forms = ExportForms.load(getFormsFromStorage(), preferences);
-    ExportPanelForm form = ExportPanelForm.from(forms, ConfigurationPanel.from(ExportConfiguration.load(preferences)));
-    return new ExportPanel(terminationFuture, forms, form, preferences);
+    ExportConfiguration defaultConfiguration = ExportConfiguration.load(preferences);
+    ConfigurationPanel confPanel = ConfigurationPanel.from(defaultConfiguration, false);
+    ExportForms forms = ExportForms.load(defaultConfiguration, getFormsFromStorage(), preferences);
+    ExportPanelForm form = ExportPanelForm.from(forms, confPanel);
+    return new ExportPanel(
+        terminationFuture,
+        forms,
+        form,
+        preferences
+    );
   }
 
   public void updateForms() {
